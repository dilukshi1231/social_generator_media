<<<<<<< HEAD
'use client';

import { useState } from 'react';
import { useRouter } from 'next/navigation';
import { Card, CardContent, CardDescription, CardHeader, CardTitle } from '@/components/ui/card';
import { Button } from '@/components/ui/button';
// Input intentionally removed (not used in this page)
import { Label } from '@/components/ui/label';
import { Textarea } from '@/components/ui/textarea';
import { contentAPI } from '@/lib/api';
import { useToast } from '@/components/ui/use-toast';
import { Loader2, Sparkles, ArrowLeft } from 'lucide-react';
import ContentPreview from '@/components/content/content-preview';
import CaptionCustomizer, { CaptionSettings, defaultCaptionSettings } from '@/components/content/caption-customizer';
import type { Content } from '@/types';
=======
"use client";

import { useEffect, useState, useCallback } from "react";
import { useParams, useRouter } from "next/navigation";
import { contentAPI } from "@/lib/api";
import { Card, CardHeader, CardTitle, CardContent, CardDescription } from "@/components/ui/card";
import { Button } from "@/components/ui/button";
import { Badge } from "@/components/ui/badge";
import { useToast } from "@/components/ui/use-toast";
import { Dialog, DialogContent } from "@/components/ui/dialog";
import {
  X,
  Maximize2,
  Send,
  Facebook,
  Instagram,
  Linkedin,
  Twitter,
  Image as ImageIcon,
  Video,
  Loader2,
  Play,
  ExternalLink,
} from "lucide-react";
import type { Content } from "@/types";
import PublishDialog from "@/components/content/publish-dialog";
import ContentPreview from "@/components/content/content-preview"; // ✅ Import your improved preview

interface Video {
  id: number;
  url: string;
  video_url: string;
  width: number;
  height: number;
  duration: number;
  image: string;
  user: {
    name: string;
    url: string;
  };
}
>>>>>>> 5f97ac89

export default function ContentDetailPage() {
  const params = useParams();
  const router = useRouter();
  const { toast } = useToast();
<<<<<<< HEAD
  const [topic, setTopic] = useState('');
  const [isGenerating, setIsGenerating] = useState(false);
  const [generatedContent, setGeneratedContent] = useState<Content | null>(null);
  const [webhookPhrase, setWebhookPhrase] = useState<string | null>(null);
  const [webhookRaw, setWebhookRaw] = useState<Record<string, unknown> | null>(null);
  const [isWebhookLoading, setIsWebhookLoading] = useState(false);
  const [isRegenerating, setIsRegenerating] = useState(false);
  const [captionSettings, setCaptionSettings] = useState<CaptionSettings>(defaultCaptionSettings);

  const handleGenerate = async (e: React.FormEvent) => {
    e.preventDefault();

    if (!topic.trim()) {
      toast({
        title: 'Error',
        description: 'Please enter a topic',
        variant: 'destructive',
      });
      return;
    }

    setIsGenerating(true);
    setIsWebhookLoading(true);
    setWebhookPhrase(null);
    setWebhookRaw(null);

    try {
      console.log('[Generate] Starting content generation with topic:', topic.trim());

      // Call n8n webhook to generate image and captions
      const webhookUrl = 'http://localhost:5678/webhook-test/viraldata';
      console.log('[Generate] Calling webhook:', webhookUrl);

      const webhookRes = await fetch(webhookUrl, {
        method: 'POST',
        headers: { 'Content-Type': 'application/json' },
        body: JSON.stringify({ topic: topic.trim() }),
      });

      console.log('[Generate] Webhook response status:', webhookRes.status);

      if (!webhookRes.ok) {
        const errorText = await webhookRes.text();
        console.error('[Generate] Webhook error response:', errorText);
        throw new Error(`Webhook returned HTTP ${webhookRes.status}: ${errorText}`);
      }

      const webhookData = await webhookRes.json();
      console.log('[Generate] Webhook response data:', webhookData);

      // Store raw webhook data
      setWebhookRaw(webhookData);
      setIsWebhookLoading(false);

      // Extract data from the new nested structure
      const imagePrompt = webhookData.image_generation_prompt || '';
      const imageCaption = webhookData.image_caption || '';
      const captions = webhookData.social_media_captions || {};

      // Map captions to our expected format
      const facebookCaption = captions.facebook || '';
      const instagramCaption = captions.instagram || '';
      const linkedinCaption = captions.linkedin || '';
      const twitterCaption = captions.twitter || '';
      const threadsCaption = captions.threads || '';

      console.log('[Generate] Extracted data:', {
        image_prompt: imagePrompt?.substring(0, 50) + '...',
        has_facebook: !!facebookCaption,
        has_instagram: !!instagramCaption,
        has_linkedin: !!linkedinCaption,
      });

      // Generate image from the prompt if we have one
      let imageUrl = '';
      if (imagePrompt) {
        try {
          console.log('[Image] Generating image from prompt...');
          const apiUrl = process.env.NEXT_PUBLIC_API_URL || 'http://localhost:8000';
          const proxyUrl = `${apiUrl}/api/v1/content/generate-image-proxy`;
          const token = localStorage.getItem('access_token');

          if (!token) {
            console.error('[Image] No access token found');
            throw new Error('Authentication required');
          }

          const imgResponse = await fetch(proxyUrl, {
            method: 'POST',
            headers: {
              'Authorization': `Bearer ${token}`,
              'Content-Type': 'application/json',
            },
            body: JSON.stringify({ prompt: imagePrompt }),
          });

          if (imgResponse.ok) {
            const imgData = await imgResponse.json();
            imageUrl = `${apiUrl}${imgData.image_url}`;
            console.log('[Image] Image generated:', imageUrl);

            // Embed caption on the image if we have one and caption embedding is enabled
            if (imageCaption && captionSettings.enabled) {
              try {
                console.log('[Caption] Embedding caption on image with settings:', captionSettings);
                await contentAPI.embedCaption({
                  image_url: imgData.image_url,
                  caption: imageCaption,
                  position: captionSettings.position,
                  font_size: captionSettings.fontSize,
                  text_color: captionSettings.textColor,
                  text_opacity: captionSettings.textOpacity,
                  bg_color: captionSettings.bgColor,
                  bg_opacity: captionSettings.bgOpacity,
                  padding: captionSettings.padding,
                  max_width_ratio: captionSettings.maxWidthRatio,
                  font_family: captionSettings.fontFamily,
                });
                console.log('[Caption] Caption embedded successfully');
              } catch (embedError) {
                console.error('[Caption] Failed to embed caption:', embedError);
                // Continue without caption embed - not critical
              }
            }
          } else {
            console.error('[Image] Failed to generate image:', await imgResponse.text());
          }
        } catch (imgError) {
          console.error('[Image] Error generating image:', imgError);
          // Continue without image
        }
      }

      // Create content in backend with webhook data
      const response = await contentAPI.create({
        topic: topic.trim(),
        image_prompt: imagePrompt,
        image_caption: imageCaption,
        image_url: imageUrl,
        facebook_caption: facebookCaption,
        instagram_caption: instagramCaption,
        linkedin_caption: linkedinCaption,
        pinterest_caption: '', // Not in new format
        twitter_caption: twitterCaption,
        threads_caption: threadsCaption,
        auto_approve: false,
      });

      console.log('[Generate] Content created successfully:', response.data.id);

      setGeneratedContent(response.data);
      toast({
        title: 'Content generated!',
        description: 'Review your AI-generated content below',
      });
    } catch (error: unknown) {
      const err = error as Error | { response?: { data?: { detail?: string } } };
      console.error('[Generate] Error:', err);

      // Check for network/CORS errors
      if (err instanceof TypeError && err.message.includes('Failed to fetch')) {
        toast({
          title: 'Connection Failed',
          description: 'Cannot connect to n8n webhook. Make sure n8n is running on http://localhost:5678',
          variant: 'destructive',
        });
        setIsGenerating(false);
        setIsWebhookLoading(false);
        return;
      }

      const errorMessage =
        'response' in err && err.response?.data?.detail
          ? err.response.data.detail
          : err instanceof Error
            ? err.message
            : 'Failed to generate content';

      toast({
        title: 'Generation failed',
        description: errorMessage,
        variant: 'destructive',
      });
    } finally {
      setIsGenerating(false);
      setIsWebhookLoading(false);
    }
  };

  const handleApprove = async (): Promise<boolean> => {
    if (!generatedContent) return false;

    try {
      const res = await contentAPI.approve(generatedContent.id, { approved: true });
      // Update local state to reflect approved status without navigating away
      setGeneratedContent(res.data as Content);
      toast({
        title: 'Content approved!',
        description: 'Select platforms to publish your content',
      });
      return true;
    } catch (error: unknown) {
      const err = error as { response?: { data?: { detail?: string } } };
      toast({
        title: 'Error',
        description: err.response?.data?.detail || 'Failed to approve content',
        variant: 'destructive',
      });
      return false;
    }
  };

  const handleReject = async () => {
    if (!generatedContent) return;

    try {
      await contentAPI.approve(generatedContent.id, { approved: false });
      toast({
        title: 'Content rejected',
        description: 'Generating new content...',
      });

      // Clear current content and regenerate
      setGeneratedContent(null);
      setIsGenerating(true);

=======
  const [content, setContent] = useState<Content | null>(null);
  const [isLoading, setIsLoading] = useState(true);
  const [videos, setVideos] = useState<Video[]>([]);
  const [isLoadingVideos, setIsLoadingVideos] = useState(false);
  const [selectedVideo, setSelectedVideo] = useState<Video | null>(null);
  const [publishOpen, setPublishOpen] = useState(false);
  const [isImageModalOpen, setIsImageModalOpen] = useState(false);

  const fetchContent = useCallback(
    async (id: string) => {
>>>>>>> 5f97ac89
      try {
        setIsLoading(true);
        const res = await contentAPI.get(parseInt(id, 10));
        setContent(res.data as Content);
      } catch {
        toast({
          title: "Error",
          description: "Failed to load content",
          variant: "destructive",
        });
        router.push("/dashboard/content");
      } finally {
        setIsLoading(false);
      }
    },
    [router, toast]
  );

<<<<<<< HEAD
      const webhookData = await webhookRes.json();
      console.log('[Regenerate All] Webhook response data:', webhookData);

      setWebhookRaw(webhookData);

      // Extract data from the new nested structure
      const imagePrompt = webhookData.image_generation_prompt || '';
      const imageCaption = webhookData.image_caption || '';
      const captions = webhookData.social_media_captions || {};

      // Map captions to our expected format
      const facebookCaption = captions.facebook || '';
      const instagramCaption = captions.instagram || '';
      const linkedinCaption = captions.linkedin || '';
      const twitterCaption = captions.twitter || '';
      const threadsCaption = captions.threads || '';

      console.log('[Regenerate All] Extracted data:', {
        image_prompt: imagePrompt?.substring(0, 50) + '...',
        has_facebook: !!facebookCaption,
        has_instagram: !!instagramCaption,
      });

      // Generate image from the prompt if we have one
      let imageUrl = generatedContent.image_url || '';
      if (imagePrompt) {
        try {
          console.log('[Regenerate] Generating new image from prompt...');
          const apiUrl = process.env.NEXT_PUBLIC_API_URL || 'http://localhost:8000';
          const proxyUrl = `${apiUrl}/api/v1/content/generate-image-proxy`;
          const token = localStorage.getItem('access_token');
=======
  // ✅ Fetch videos from backend (Pexels)
  const fetchVideos = useCallback(
    async (prompt: string) => {
      try {
        setIsLoadingVideos(true);
        const token = localStorage.getItem("access_token");
>>>>>>> 5f97ac89

        if (!token) {
          throw new Error("No access token found");
        }

        const response = await fetch(
          `${process.env.NEXT_PUBLIC_API_URL || "http://localhost:8000"}/api/v1/content/search-videos`,
          {
            method: "POST",
            headers: {
              Authorization: `Bearer ${token}`,
              "Content-Type": "application/json",
            },
<<<<<<< HEAD
            body: JSON.stringify({ prompt: imagePrompt }),
          });

          if (imgResponse.ok) {
            const imgData = await imgResponse.json();
            imageUrl = `${apiUrl}${imgData.image_url}`;
            console.log('[Regenerate] New image generated:', imageUrl);

            // Embed caption on the image if we have one and caption embedding is enabled
            if (imageCaption && captionSettings.enabled) {
              try {
                console.log('[Caption] Embedding caption on regenerated image with settings...');
                await contentAPI.embedCaption({
                  image_url: imgData.image_url,
                  caption: imageCaption,
                  position: captionSettings.position,
                  font_size: captionSettings.fontSize,
                  text_color: captionSettings.textColor,
                  text_opacity: captionSettings.textOpacity,
                  bg_color: captionSettings.bgColor,
                  bg_opacity: captionSettings.bgOpacity,
                  padding: captionSettings.padding,
                  max_width_ratio: captionSettings.maxWidthRatio,
                  font_family: captionSettings.fontFamily,
                });
                console.log('[Caption] Caption embedded successfully');
              } catch (embedError) {
                console.error('[Caption] Failed to embed caption:', embedError);
                // Continue without caption embed - not critical
              }
            }
          } else {
            console.error('[Regenerate] Failed to generate image:', await imgResponse.text());
          }
        } catch (imgError) {
          console.error('[Regenerate] Error generating image:', imgError);
          // Continue with existing image
        }
      }

      // Update the existing content with new data from n8n
      const response = await contentAPI.create({
        topic: topic.trim(),
        image_prompt: imagePrompt || generatedContent.image_prompt || '',
        image_caption: imageCaption,
        image_url: imageUrl,
        facebook_caption: facebookCaption,
        instagram_caption: instagramCaption,
        linkedin_caption: linkedinCaption,
        pinterest_caption: '',
        twitter_caption: twitterCaption,
        threads_caption: threadsCaption,
        auto_approve: false,
      });
=======
            body: JSON.stringify({
              prompt: prompt,
              per_page: 5,
            }),
          }
        );
>>>>>>> 5f97ac89

        if (!response.ok) {
          throw new Error("Failed to fetch videos");
        }

        const data = await response.json();

        // ✅ Map the returned data safely
        const formatted =
          data?.videos?.map((v: any) => ({
            id: v.id,
            url: v.url,
            video_url: v.video_files?.[0]?.link || "",
            width: v.width,
            height: v.height,
            duration: v.duration,
            image: v.image,
            user: v.user,
          })) || [];

        console.log("🎥 Videos fetched:", formatted);

        setVideos(formatted);
        if (formatted.length > 0) {
          setSelectedVideo(formatted[0]);
        }
      } catch (error) {
        console.error("Error fetching videos:", error);
        toast({
          title: "Video search failed",
          description: "Could not fetch videos from Pexels",
          variant: "destructive",
        });
      } finally {
        setIsLoadingVideos(false);
      }
    },
    [toast]
  );

  // Fetch content
  useEffect(() => {
    const id = params?.id;
    if (!id) return;
    const idStr = Array.isArray(id) ? id[0] : id;
    fetchContent(idStr);
  }, [params, fetchContent]);

  // Fetch related videos when content is ready
useEffect(() => {
  if (content?.topic) {
    console.log("🔍 Fetching videos for topic:", content.topic);
    fetchVideos(content.topic);
  }
}, [content?.topic, fetchVideos]);


  // 🔄 Loading state
  if (isLoading) {
    return (
      <div className="text-center py-20">
        <div className="inline-flex items-center justify-center w-16 h-16 rounded-full bg-gradient-to-br from-indigo-500 to-purple-600 shadow-lg mb-4 animate-pulse">
          <div className="w-8 h-8 border-4 border-white border-t-transparent rounded-full animate-spin" />
        </div>
        <p className="text-slate-600 font-medium">Loading content...</p>
      </div>
    );
  }

  if (!content) {
    return (
      <div className="text-center py-20">
        <div className="inline-flex items-center justify-center w-20 h-20 rounded-full bg-gradient-to-br from-slate-100 to-slate-200 mb-6">
          <span className="text-4xl">📄</span>
        </div>
        <p className="text-xl font-semibold text-slate-700 mb-2">Content not found</p>
        <p className="text-slate-500 mb-6">The content you&apos;re looking for doesn&apos;t exist</p>
        <Button onClick={() => router.push("/dashboard/content")}>Back to Library</Button>
      </div>
    );
  }

<<<<<<< HEAD
      {!generatedContent ? (
        <Card className="border-0 shadow-2xl bg-gradient-to-br from-white to-slate-50/50 backdrop-blur-sm hover:shadow-3xl transition-all duration-[400ms] ease-[cubic-bezier(0.23,1,0.32,1)]">
          <CardHeader className="pb-6 border-b border-slate-100 bg-gradient-to-r from-indigo-50/50 to-purple-50/50">
            <CardTitle className="flex items-center gap-3 text-2xl">
              <div className="p-3 bg-gradient-to-br from-indigo-600 to-purple-600 rounded-xl shadow-lg">
                <Sparkles className="h-6 w-6 text-white" />
              </div>
              AI Content Generator
            </CardTitle>
            <CardDescription className="text-base mt-2">
              Enter a topic and let AI create stunning, platform-specific content for you ✨
            </CardDescription>
          </CardHeader>
          <form onSubmit={handleGenerate}>
            <CardContent className="space-y-6 pt-6">
              <div className="space-y-3">
                <Label htmlFor="topic" className="text-base font-semibold text-slate-700">Content Topic</Label>
                <Textarea
                  id="topic"
                  placeholder="E.g., 'Tips for healthy eating', 'Latest technology trends', 'Summer fashion ideas'..."
                  value={topic}
                  onChange={(e) => setTopic(e.target.value)}
                  disabled={isGenerating}
                  rows={5}
                  required
                  className="resize-none text-base border-2 border-slate-200 focus:border-indigo-500 rounded-xl transition-all duration-[400ms] ease-[cubic-bezier(0.23,1,0.32,1)] hover:border-slate-300"
                />
                <div className="flex items-start gap-2 p-3 bg-indigo-50 rounded-lg border border-indigo-100">
                  <Sparkles className="h-4 w-4 text-indigo-600 mt-0.5 flex-shrink-0" />
                  <p className="text-sm text-indigo-700">
                    <strong>Pro tip:</strong> Be specific! The more detailed your topic, the better the AI-generated content will be.
                  </p>
                </div>
              </div>

              {/* Caption Customizer */}
              <CaptionCustomizer
                settings={captionSettings}
                onChange={setCaptionSettings}
                previewCaption="Unleashing emotions, one dance at a time. ✨"
              />

              <Button
                type="submit"
                disabled={isGenerating}
                size="lg"
                className="w-full h-14 text-lg font-semibold bg-gradient-to-r from-indigo-600 to-purple-600 hover:from-indigo-700 hover:to-purple-700 shadow-lg hover:shadow-xl transition-all duration-[400ms] ease-[cubic-bezier(0.23,1,0.32,1)] rounded-xl hover:-translate-y-0.5 group"
              >
                {isGenerating ? (
                  <>
                    <Loader2 className="mr-2 h-6 w-6 animate-spin" />
                    <span>Generating Magic...</span>
                  </>
                ) : (
                  <>
                    <Sparkles className="mr-2 h-6 w-6 transition-transform duration-[400ms] ease-[cubic-bezier(0.23,1,0.32,1)] group-hover:rotate-180" />
                    Generate Content
                  </>
                )}
              </Button>
            </CardContent>
          </form>
          {/* Show webhook phrase/output below generate section */}
          {(isWebhookLoading || webhookPhrase || webhookRaw) && (
            <div className="mx-6 mb-6">
              <div className="bg-gradient-to-br from-slate-50 to-slate-100/50 border-2 border-slate-200 rounded-xl p-5 transition-all duration-[400ms] ease-[cubic-bezier(0.23,1,0.32,1)] hover:border-slate-300 hover:shadow-md">
                <h3 className="text-sm font-bold text-slate-700 uppercase tracking-wider mb-3 flex items-center gap-2">
                  <div className="w-2 h-2 bg-indigo-600 rounded-full animate-pulse"></div>
                  Webhook Output
                </h3>
                {isWebhookLoading ? (
                  <div className="flex items-center gap-3 mt-2 text-sm text-slate-600">
                    <svg className="h-5 w-5 animate-spin text-indigo-600" viewBox="0 0 24 24"><circle className="opacity-25" cx="12" cy="12" r="10" stroke="currentColor" strokeWidth="4" fill="none"></circle><path className="opacity-75" fill="currentColor" d="M4 12a8 8 0 018-8v8z"></path></svg>
                    <span>Connecting to webhook...</span>
                  </div>
                ) : webhookPhrase ? (
                  <div className="mt-2 p-4 bg-white rounded-lg border border-slate-200 shadow-sm">
                    <p className="text-sm text-slate-800 leading-relaxed">{webhookPhrase}</p>
                  </div>
                ) : webhookRaw ? (
                  <pre className="mt-2 p-4 bg-slate-900 text-green-400 rounded-lg text-xs overflow-auto max-h-48 font-mono shadow-inner">{JSON.stringify(webhookRaw, null, 2)}</pre>
                ) : null}
              </div>
            </div>
          )}
        </Card>
      ) : (
        <ContentPreview
          content={generatedContent}
          onApprove={handleApprove}
          onReject={handleReject}
          onRegenerateCaptions={handleRegenerateCaptions}
          onRegenerateImage={handleRegenerateImage}
          isLoading={isRegenerating || isGenerating}
        />
      )}
=======
  // ✅ If you want to use your new preview component
  return (
    <div className="space-y-6">
      <ContentPreview
        content={content}
        videos={videos}
        selectedVideo={selectedVideo}
        onVideoSelect={setSelectedVideo}
        onReject={() => router.push("/dashboard/content")}
        onRegenerateCaptions={() => toast({ title: "Regenerated captions" })}
        onRegenerateImage={() => toast({ title: "Regenerated image" })}
      />
>>>>>>> 5f97ac89
    </div>
  );
}<|MERGE_RESOLUTION|>--- conflicted
+++ resolved
@@ -1,173 +1,95 @@
-<<<<<<< HEAD
-'use client';
-
-import { useState } from 'react';
-import { useRouter } from 'next/navigation';
-import { Card, CardContent, CardDescription, CardHeader, CardTitle } from '@/components/ui/card';
-import { Button } from '@/components/ui/button';
-// Input intentionally removed (not used in this page)
-import { Label } from '@/components/ui/label';
-import { Textarea } from '@/components/ui/textarea';
-import { contentAPI } from '@/lib/api';
-import { useToast } from '@/components/ui/use-toast';
-import { Loader2, Sparkles, ArrowLeft } from 'lucide-react';
-import ContentPreview from '@/components/content/content-preview';
-import CaptionCustomizer, { CaptionSettings, defaultCaptionSettings } from '@/components/content/caption-customizer';
-import type { Content } from '@/types';
-=======
 "use client";
 
-import { useEffect, useState, useCallback } from "react";
-import { useParams, useRouter } from "next/navigation";
+import React, { useState } from "react";
+import { useRouter } from "next/navigation";
+import { Card, CardHeader, CardTitle, CardDescription, CardContent } from "@/components/ui/card";
+import { Button } from "@/components/ui/button";
+import { Label } from "@/components/ui/label";
+import { Textarea } from "@/components/ui/textarea";
 import { contentAPI } from "@/lib/api";
-import { Card, CardHeader, CardTitle, CardContent, CardDescription } from "@/components/ui/card";
-import { Button } from "@/components/ui/button";
-import { Badge } from "@/components/ui/badge";
 import { useToast } from "@/components/ui/use-toast";
-import { Dialog, DialogContent } from "@/components/ui/dialog";
-import {
-  X,
-  Maximize2,
-  Send,
-  Facebook,
-  Instagram,
-  Linkedin,
-  Twitter,
-  Image as ImageIcon,
-  Video,
-  Loader2,
-  Play,
-  ExternalLink,
-} from "lucide-react";
+import { Loader2, Sparkles, ArrowLeft } from "lucide-react";
+import ContentPreview from "@/components/content/content-preview";
+import CaptionCustomizer, { CaptionSettings, defaultCaptionSettings } from "@/components/content/caption-customizer";
 import type { Content } from "@/types";
-import PublishDialog from "@/components/content/publish-dialog";
-import ContentPreview from "@/components/content/content-preview"; // ✅ Import your improved preview
-
-interface Video {
-  id: number;
-  url: string;
-  video_url: string;
-  width: number;
-  height: number;
-  duration: number;
-  image: string;
-  user: {
-    name: string;
-    url: string;
-  };
-}
->>>>>>> 5f97ac89
-
-export default function ContentDetailPage() {
-  const params = useParams();
+
+type WebhookResponse = {
+  image_generation_prompt?: string;
+  image_caption?: string;
+  social_media_captions?: Record<string, string>;
+  [key: string]: unknown;
+};
+
+export default function ContentCreatePage() {
   const router = useRouter();
   const { toast } = useToast();
-<<<<<<< HEAD
-  const [topic, setTopic] = useState('');
+
+  const [topic, setTopic] = useState("");
   const [isGenerating, setIsGenerating] = useState(false);
   const [generatedContent, setGeneratedContent] = useState<Content | null>(null);
-  const [webhookPhrase, setWebhookPhrase] = useState<string | null>(null);
+  const [isWebhookLoading, setIsWebhookLoading] = useState(false);
   const [webhookRaw, setWebhookRaw] = useState<Record<string, unknown> | null>(null);
-  const [isWebhookLoading, setIsWebhookLoading] = useState(false);
-  const [isRegenerating, setIsRegenerating] = useState(false);
   const [captionSettings, setCaptionSettings] = useState<CaptionSettings>(defaultCaptionSettings);
 
   const handleGenerate = async (e: React.FormEvent) => {
     e.preventDefault();
 
     if (!topic.trim()) {
-      toast({
-        title: 'Error',
-        description: 'Please enter a topic',
-        variant: 'destructive',
-      });
+      toast({ title: "Error", description: "Please enter a topic", variant: "destructive" });
       return;
     }
 
     setIsGenerating(true);
     setIsWebhookLoading(true);
-    setWebhookPhrase(null);
     setWebhookRaw(null);
 
     try {
-      console.log('[Generate] Starting content generation with topic:', topic.trim());
-
-      // Call n8n webhook to generate image and captions
-      const webhookUrl = 'http://localhost:5678/webhook-test/viraldata';
-      console.log('[Generate] Calling webhook:', webhookUrl);
-
+      const webhookUrl = "http://localhost:5678/webhook-test/viraldata";
       const webhookRes = await fetch(webhookUrl, {
-        method: 'POST',
-        headers: { 'Content-Type': 'application/json' },
+        method: "POST",
+        headers: { "Content-Type": "application/json" },
         body: JSON.stringify({ topic: topic.trim() }),
       });
 
-      console.log('[Generate] Webhook response status:', webhookRes.status);
-
       if (!webhookRes.ok) {
         const errorText = await webhookRes.text();
-        console.error('[Generate] Webhook error response:', errorText);
         throw new Error(`Webhook returned HTTP ${webhookRes.status}: ${errorText}`);
       }
 
-      const webhookData = await webhookRes.json();
-      console.log('[Generate] Webhook response data:', webhookData);
-
-      // Store raw webhook data
-      setWebhookRaw(webhookData);
+      const webhookData = (await webhookRes.json()) as WebhookResponse;
+      setWebhookRaw(webhookData as Record<string, unknown>);
       setIsWebhookLoading(false);
 
-      // Extract data from the new nested structure
-      const imagePrompt = webhookData.image_generation_prompt || '';
-      const imageCaption = webhookData.image_caption || '';
-      const captions = webhookData.social_media_captions || {};
-
-      // Map captions to our expected format
-      const facebookCaption = captions.facebook || '';
-      const instagramCaption = captions.instagram || '';
-      const linkedinCaption = captions.linkedin || '';
-      const twitterCaption = captions.twitter || '';
-      const threadsCaption = captions.threads || '';
-
-      console.log('[Generate] Extracted data:', {
-        image_prompt: imagePrompt?.substring(0, 50) + '...',
-        has_facebook: !!facebookCaption,
-        has_instagram: !!instagramCaption,
-        has_linkedin: !!linkedinCaption,
-      });
-
-      // Generate image from the prompt if we have one
-      let imageUrl = '';
+      const imagePrompt = (webhookData.image_generation_prompt ?? "") as string;
+      const imageCaption = (webhookData.image_caption ?? "") as string;
+      const captions = (webhookData.social_media_captions ?? {}) as Record<string, string>;
+
+      const facebookCaption = captions.facebook ?? "";
+      const instagramCaption = captions.instagram ?? "";
+      const linkedinCaption = captions.linkedin ?? "";
+      const twitterCaption = captions.twitter ?? "";
+      const threadsCaption = captions.threads ?? "";
+
+      let imageUrl = "";
       if (imagePrompt) {
         try {
-          console.log('[Image] Generating image from prompt...');
-          const apiUrl = process.env.NEXT_PUBLIC_API_URL || 'http://localhost:8000';
+          const apiUrl = process.env.NEXT_PUBLIC_API_URL || "http://localhost:8000";
           const proxyUrl = `${apiUrl}/api/v1/content/generate-image-proxy`;
-          const token = localStorage.getItem('access_token');
-
-          if (!token) {
-            console.error('[Image] No access token found');
-            throw new Error('Authentication required');
-          }
+          const token = localStorage.getItem("access_token");
+          if (!token) throw new Error("Authentication required");
 
           const imgResponse = await fetch(proxyUrl, {
-            method: 'POST',
-            headers: {
-              'Authorization': `Bearer ${token}`,
-              'Content-Type': 'application/json',
-            },
+            method: "POST",
+            headers: { Authorization: `Bearer ${token}`, "Content-Type": "application/json" },
             body: JSON.stringify({ prompt: imagePrompt }),
           });
 
           if (imgResponse.ok) {
             const imgData = await imgResponse.json();
             imageUrl = `${apiUrl}${imgData.image_url}`;
-            console.log('[Image] Image generated:', imageUrl);
-
-            // Embed caption on the image if we have one and caption embedding is enabled
+
             if (imageCaption && captionSettings.enabled) {
               try {
-                console.log('[Caption] Embedding caption on image with settings:', captionSettings);
                 await contentAPI.embedCaption({
                   image_url: imgData.image_url,
                   caption: imageCaption,
@@ -181,22 +103,18 @@
                   max_width_ratio: captionSettings.maxWidthRatio,
                   font_family: captionSettings.fontFamily,
                 });
-                console.log('[Caption] Caption embedded successfully');
-              } catch (embedError) {
-                console.error('[Caption] Failed to embed caption:', embedError);
-                // Continue without caption embed - not critical
+              } catch (embedErr) {
+                console.error("Failed to embed caption:", embedErr);
               }
             }
           } else {
-            console.error('[Image] Failed to generate image:', await imgResponse.text());
+            console.error("Failed to generate image:", await imgResponse.text());
           }
-        } catch (imgError) {
-          console.error('[Image] Error generating image:', imgError);
-          // Continue without image
+        } catch (imgErr) {
+          console.error("Image generation error:", imgErr);
         }
       }
 
-      // Create content in backend with webhook data
       const response = await contentAPI.create({
         topic: topic.trim(),
         image_prompt: imagePrompt,
@@ -205,319 +123,40 @@
         facebook_caption: facebookCaption,
         instagram_caption: instagramCaption,
         linkedin_caption: linkedinCaption,
-        pinterest_caption: '', // Not in new format
+        pinterest_caption: "",
         twitter_caption: twitterCaption,
         threads_caption: threadsCaption,
         auto_approve: false,
       });
 
-      console.log('[Generate] Content created successfully:', response.data.id);
-
       setGeneratedContent(response.data);
-      toast({
-        title: 'Content generated!',
-        description: 'Review your AI-generated content below',
-      });
-    } catch (error: unknown) {
-      const err = error as Error | { response?: { data?: { detail?: string } } };
-      console.error('[Generate] Error:', err);
-
-      // Check for network/CORS errors
-      if (err instanceof TypeError && err.message.includes('Failed to fetch')) {
-        toast({
-          title: 'Connection Failed',
-          description: 'Cannot connect to n8n webhook. Make sure n8n is running on http://localhost:5678',
-          variant: 'destructive',
-        });
-        setIsGenerating(false);
-        setIsWebhookLoading(false);
-        return;
+      toast({ title: "Content generated!", description: "Review your AI-generated content below" });
+    } catch (err: unknown) {
+      console.error("Generate error:", err);
+      const message = err instanceof Error ? err.message : String(err);
+      if (err instanceof TypeError && message.includes("Failed to fetch")) {
+        toast({ title: "Connection Failed", description: "Cannot connect to n8n webhook. Make sure n8n is running on http://localhost:5678", variant: "destructive" });
+      } else {
+        toast({ title: "Generation failed", description: message || "Failed to generate content", variant: "destructive" });
       }
-
-      const errorMessage =
-        'response' in err && err.response?.data?.detail
-          ? err.response.data.detail
-          : err instanceof Error
-            ? err.message
-            : 'Failed to generate content';
-
-      toast({
-        title: 'Generation failed',
-        description: errorMessage,
-        variant: 'destructive',
-      });
     } finally {
       setIsGenerating(false);
       setIsWebhookLoading(false);
     }
   };
 
-  const handleApprove = async (): Promise<boolean> => {
-    if (!generatedContent) return false;
-
-    try {
-      const res = await contentAPI.approve(generatedContent.id, { approved: true });
-      // Update local state to reflect approved status without navigating away
-      setGeneratedContent(res.data as Content);
-      toast({
-        title: 'Content approved!',
-        description: 'Select platforms to publish your content',
-      });
-      return true;
-    } catch (error: unknown) {
-      const err = error as { response?: { data?: { detail?: string } } };
-      toast({
-        title: 'Error',
-        description: err.response?.data?.detail || 'Failed to approve content',
-        variant: 'destructive',
-      });
-      return false;
-    }
-  };
-
-  const handleReject = async () => {
-    if (!generatedContent) return;
-
-    try {
-      await contentAPI.approve(generatedContent.id, { approved: false });
-      toast({
-        title: 'Content rejected',
-        description: 'Generating new content...',
-      });
-
-      // Clear current content and regenerate
-      setGeneratedContent(null);
-      setIsGenerating(true);
-
-=======
-  const [content, setContent] = useState<Content | null>(null);
-  const [isLoading, setIsLoading] = useState(true);
-  const [videos, setVideos] = useState<Video[]>([]);
-  const [isLoadingVideos, setIsLoadingVideos] = useState(false);
-  const [selectedVideo, setSelectedVideo] = useState<Video | null>(null);
-  const [publishOpen, setPublishOpen] = useState(false);
-  const [isImageModalOpen, setIsImageModalOpen] = useState(false);
-
-  const fetchContent = useCallback(
-    async (id: string) => {
->>>>>>> 5f97ac89
-      try {
-        setIsLoading(true);
-        const res = await contentAPI.get(parseInt(id, 10));
-        setContent(res.data as Content);
-      } catch {
-        toast({
-          title: "Error",
-          description: "Failed to load content",
-          variant: "destructive",
-        });
-        router.push("/dashboard/content");
-      } finally {
-        setIsLoading(false);
-      }
-    },
-    [router, toast]
-  );
-
-<<<<<<< HEAD
-      const webhookData = await webhookRes.json();
-      console.log('[Regenerate All] Webhook response data:', webhookData);
-
-      setWebhookRaw(webhookData);
-
-      // Extract data from the new nested structure
-      const imagePrompt = webhookData.image_generation_prompt || '';
-      const imageCaption = webhookData.image_caption || '';
-      const captions = webhookData.social_media_captions || {};
-
-      // Map captions to our expected format
-      const facebookCaption = captions.facebook || '';
-      const instagramCaption = captions.instagram || '';
-      const linkedinCaption = captions.linkedin || '';
-      const twitterCaption = captions.twitter || '';
-      const threadsCaption = captions.threads || '';
-
-      console.log('[Regenerate All] Extracted data:', {
-        image_prompt: imagePrompt?.substring(0, 50) + '...',
-        has_facebook: !!facebookCaption,
-        has_instagram: !!instagramCaption,
-      });
-
-      // Generate image from the prompt if we have one
-      let imageUrl = generatedContent.image_url || '';
-      if (imagePrompt) {
-        try {
-          console.log('[Regenerate] Generating new image from prompt...');
-          const apiUrl = process.env.NEXT_PUBLIC_API_URL || 'http://localhost:8000';
-          const proxyUrl = `${apiUrl}/api/v1/content/generate-image-proxy`;
-          const token = localStorage.getItem('access_token');
-=======
-  // ✅ Fetch videos from backend (Pexels)
-  const fetchVideos = useCallback(
-    async (prompt: string) => {
-      try {
-        setIsLoadingVideos(true);
-        const token = localStorage.getItem("access_token");
->>>>>>> 5f97ac89
-
-        if (!token) {
-          throw new Error("No access token found");
-        }
-
-        const response = await fetch(
-          `${process.env.NEXT_PUBLIC_API_URL || "http://localhost:8000"}/api/v1/content/search-videos`,
-          {
-            method: "POST",
-            headers: {
-              Authorization: `Bearer ${token}`,
-              "Content-Type": "application/json",
-            },
-<<<<<<< HEAD
-            body: JSON.stringify({ prompt: imagePrompt }),
-          });
-
-          if (imgResponse.ok) {
-            const imgData = await imgResponse.json();
-            imageUrl = `${apiUrl}${imgData.image_url}`;
-            console.log('[Regenerate] New image generated:', imageUrl);
-
-            // Embed caption on the image if we have one and caption embedding is enabled
-            if (imageCaption && captionSettings.enabled) {
-              try {
-                console.log('[Caption] Embedding caption on regenerated image with settings...');
-                await contentAPI.embedCaption({
-                  image_url: imgData.image_url,
-                  caption: imageCaption,
-                  position: captionSettings.position,
-                  font_size: captionSettings.fontSize,
-                  text_color: captionSettings.textColor,
-                  text_opacity: captionSettings.textOpacity,
-                  bg_color: captionSettings.bgColor,
-                  bg_opacity: captionSettings.bgOpacity,
-                  padding: captionSettings.padding,
-                  max_width_ratio: captionSettings.maxWidthRatio,
-                  font_family: captionSettings.fontFamily,
-                });
-                console.log('[Caption] Caption embedded successfully');
-              } catch (embedError) {
-                console.error('[Caption] Failed to embed caption:', embedError);
-                // Continue without caption embed - not critical
-              }
-            }
-          } else {
-            console.error('[Regenerate] Failed to generate image:', await imgResponse.text());
-          }
-        } catch (imgError) {
-          console.error('[Regenerate] Error generating image:', imgError);
-          // Continue with existing image
-        }
-      }
-
-      // Update the existing content with new data from n8n
-      const response = await contentAPI.create({
-        topic: topic.trim(),
-        image_prompt: imagePrompt || generatedContent.image_prompt || '',
-        image_caption: imageCaption,
-        image_url: imageUrl,
-        facebook_caption: facebookCaption,
-        instagram_caption: instagramCaption,
-        linkedin_caption: linkedinCaption,
-        pinterest_caption: '',
-        twitter_caption: twitterCaption,
-        threads_caption: threadsCaption,
-        auto_approve: false,
-      });
-=======
-            body: JSON.stringify({
-              prompt: prompt,
-              per_page: 5,
-            }),
-          }
-        );
->>>>>>> 5f97ac89
-
-        if (!response.ok) {
-          throw new Error("Failed to fetch videos");
-        }
-
-        const data = await response.json();
-
-        // ✅ Map the returned data safely
-        const formatted =
-          data?.videos?.map((v: any) => ({
-            id: v.id,
-            url: v.url,
-            video_url: v.video_files?.[0]?.link || "",
-            width: v.width,
-            height: v.height,
-            duration: v.duration,
-            image: v.image,
-            user: v.user,
-          })) || [];
-
-        console.log("🎥 Videos fetched:", formatted);
-
-        setVideos(formatted);
-        if (formatted.length > 0) {
-          setSelectedVideo(formatted[0]);
-        }
-      } catch (error) {
-        console.error("Error fetching videos:", error);
-        toast({
-          title: "Video search failed",
-          description: "Could not fetch videos from Pexels",
-          variant: "destructive",
-        });
-      } finally {
-        setIsLoadingVideos(false);
-      }
-    },
-    [toast]
-  );
-
-  // Fetch content
-  useEffect(() => {
-    const id = params?.id;
-    if (!id) return;
-    const idStr = Array.isArray(id) ? id[0] : id;
-    fetchContent(idStr);
-  }, [params, fetchContent]);
-
-  // Fetch related videos when content is ready
-useEffect(() => {
-  if (content?.topic) {
-    console.log("🔍 Fetching videos for topic:", content.topic);
-    fetchVideos(content.topic);
-  }
-}, [content?.topic, fetchVideos]);
-
-
-  // 🔄 Loading state
-  if (isLoading) {
-    return (
-      <div className="text-center py-20">
-        <div className="inline-flex items-center justify-center w-16 h-16 rounded-full bg-gradient-to-br from-indigo-500 to-purple-600 shadow-lg mb-4 animate-pulse">
-          <div className="w-8 h-8 border-4 border-white border-t-transparent rounded-full animate-spin" />
+  return (
+    <div className="space-y-6">
+      <div className="flex items-center gap-4">
+        <Button variant="ghost" size="icon" onClick={() => router.back()}>
+          <ArrowLeft className="h-5 w-5" />
+        </Button>
+        <div>
+          <h1 className="text-3xl font-bold text-gray-900">Create Content</h1>
+          <p className="text-gray-600 mt-1">Generate AI-powered social media content</p>
         </div>
-        <p className="text-slate-600 font-medium">Loading content...</p>
       </div>
-    );
-  }
-
-  if (!content) {
-    return (
-      <div className="text-center py-20">
-        <div className="inline-flex items-center justify-center w-20 h-20 rounded-full bg-gradient-to-br from-slate-100 to-slate-200 mb-6">
-          <span className="text-4xl">📄</span>
-        </div>
-        <p className="text-xl font-semibold text-slate-700 mb-2">Content not found</p>
-        <p className="text-slate-500 mb-6">The content you&apos;re looking for doesn&apos;t exist</p>
-        <Button onClick={() => router.push("/dashboard/content")}>Back to Library</Button>
-      </div>
-    );
-  }
-
-<<<<<<< HEAD
+
       {!generatedContent ? (
         <Card className="border-0 shadow-2xl bg-gradient-to-br from-white to-slate-50/50 backdrop-blur-sm hover:shadow-3xl transition-all duration-[400ms] ease-[cubic-bezier(0.23,1,0.32,1)]">
           <CardHeader className="pb-6 border-b border-slate-100 bg-gradient-to-r from-indigo-50/50 to-purple-50/50">
@@ -527,10 +166,9 @@
               </div>
               AI Content Generator
             </CardTitle>
-            <CardDescription className="text-base mt-2">
-              Enter a topic and let AI create stunning, platform-specific content for you ✨
-            </CardDescription>
+            <CardDescription className="text-base mt-2">Enter a topic and let AI create stunning, platform-specific content for you ✨</CardDescription>
           </CardHeader>
+
           <form onSubmit={handleGenerate}>
             <CardContent className="space-y-6 pt-6">
               <div className="space-y-3">
@@ -543,91 +181,50 @@
                   disabled={isGenerating}
                   rows={5}
                   required
-                  className="resize-none text-base border-2 border-slate-200 focus:border-indigo-500 rounded-xl transition-all duration-[400ms] ease-[cubic-bezier(0.23,1,0.32,1)] hover:border-slate-300"
+                  className="resize-none text-base border-2 border-slate-200 focus:border-indigo-500 rounded-xl"
                 />
                 <div className="flex items-start gap-2 p-3 bg-indigo-50 rounded-lg border border-indigo-100">
                   <Sparkles className="h-4 w-4 text-indigo-600 mt-0.5 flex-shrink-0" />
-                  <p className="text-sm text-indigo-700">
-                    <strong>Pro tip:</strong> Be specific! The more detailed your topic, the better the AI-generated content will be.
-                  </p>
+                  <p className="text-sm text-indigo-700"><strong>Pro tip:</strong> Be specific! The more detailed your topic, the better the AI-generated content will be.</p>
                 </div>
               </div>
 
-              {/* Caption Customizer */}
-              <CaptionCustomizer
-                settings={captionSettings}
-                onChange={setCaptionSettings}
-                previewCaption="Unleashing emotions, one dance at a time. ✨"
-              />
-
-              <Button
-                type="submit"
-                disabled={isGenerating}
-                size="lg"
-                className="w-full h-14 text-lg font-semibold bg-gradient-to-r from-indigo-600 to-purple-600 hover:from-indigo-700 hover:to-purple-700 shadow-lg hover:shadow-xl transition-all duration-[400ms] ease-[cubic-bezier(0.23,1,0.32,1)] rounded-xl hover:-translate-y-0.5 group"
-              >
+              <CaptionCustomizer settings={captionSettings} onChange={setCaptionSettings} previewCaption="Unleashing emotions, one dance at a time. ✨" />
+
+              <Button type="submit" disabled={isGenerating} size="lg" className="w-full h-14 text-lg font-semibold bg-gradient-to-r from-indigo-600 to-purple-600">
                 {isGenerating ? (
                   <>
                     <Loader2 className="mr-2 h-6 w-6 animate-spin" />
-                    <span>Generating Magic...</span>
+                    <span>Generating...</span>
                   </>
                 ) : (
                   <>
-                    <Sparkles className="mr-2 h-6 w-6 transition-transform duration-[400ms] ease-[cubic-bezier(0.23,1,0.32,1)] group-hover:rotate-180" />
+                    <Sparkles className="mr-2 h-6 w-6" />
                     Generate Content
                   </>
                 )}
               </Button>
+
+              {isWebhookLoading && (
+                <div className="text-sm text-slate-600">Connecting to webhook...</div>
+              )}
+
+              {webhookRaw && (
+                <pre className="mt-2 p-4 bg-slate-900 text-green-400 rounded-lg text-xs overflow-auto max-h-48 font-mono">{JSON.stringify(webhookRaw, null, 2)}</pre>
+              )}
             </CardContent>
           </form>
-          {/* Show webhook phrase/output below generate section */}
-          {(isWebhookLoading || webhookPhrase || webhookRaw) && (
-            <div className="mx-6 mb-6">
-              <div className="bg-gradient-to-br from-slate-50 to-slate-100/50 border-2 border-slate-200 rounded-xl p-5 transition-all duration-[400ms] ease-[cubic-bezier(0.23,1,0.32,1)] hover:border-slate-300 hover:shadow-md">
-                <h3 className="text-sm font-bold text-slate-700 uppercase tracking-wider mb-3 flex items-center gap-2">
-                  <div className="w-2 h-2 bg-indigo-600 rounded-full animate-pulse"></div>
-                  Webhook Output
-                </h3>
-                {isWebhookLoading ? (
-                  <div className="flex items-center gap-3 mt-2 text-sm text-slate-600">
-                    <svg className="h-5 w-5 animate-spin text-indigo-600" viewBox="0 0 24 24"><circle className="opacity-25" cx="12" cy="12" r="10" stroke="currentColor" strokeWidth="4" fill="none"></circle><path className="opacity-75" fill="currentColor" d="M4 12a8 8 0 018-8v8z"></path></svg>
-                    <span>Connecting to webhook...</span>
-                  </div>
-                ) : webhookPhrase ? (
-                  <div className="mt-2 p-4 bg-white rounded-lg border border-slate-200 shadow-sm">
-                    <p className="text-sm text-slate-800 leading-relaxed">{webhookPhrase}</p>
-                  </div>
-                ) : webhookRaw ? (
-                  <pre className="mt-2 p-4 bg-slate-900 text-green-400 rounded-lg text-xs overflow-auto max-h-48 font-mono shadow-inner">{JSON.stringify(webhookRaw, null, 2)}</pre>
-                ) : null}
-              </div>
-            </div>
-          )}
         </Card>
       ) : (
         <ContentPreview
           content={generatedContent}
-          onApprove={handleApprove}
-          onReject={handleReject}
-          onRegenerateCaptions={handleRegenerateCaptions}
-          onRegenerateImage={handleRegenerateImage}
-          isLoading={isRegenerating || isGenerating}
+          onApprove={() => console.log('approved')}
+          onReject={() => setGeneratedContent(null)}
+          onRegenerateCaptions={() => console.log('regenerate captions')}
+          onRegenerateImage={() => console.log('regenerate image')}
+          isLoading={false}
         />
       )}
-=======
-  // ✅ If you want to use your new preview component
-  return (
-    <div className="space-y-6">
-      <ContentPreview
-        content={content}
-        videos={videos}
-        selectedVideo={selectedVideo}
-        onVideoSelect={setSelectedVideo}
-        onReject={() => router.push("/dashboard/content")}
-        onRegenerateCaptions={() => toast({ title: "Regenerated captions" })}
-        onRegenerateImage={() => toast({ title: "Regenerated image" })}
-      />
->>>>>>> 5f97ac89
     </div>
   );
 }